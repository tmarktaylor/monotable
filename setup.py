"""A setuptools based setup module.
See:
https://packaging.python.org/en/latest/distributing.html
"""

from codecs import open
from os import path
from setuptools import setup


def make_badge_text():
    """Generate reStructuredText for license and python.org badges."""
    badge_directives = [
        ".. |apache| image:: https://img.shields.io/pypi/l/monotable.svg",
        "   :target: http://www.apache.org/licenses/LICENSE-2.0",
        "   :alt: License: Apache 2.0",
        "",
        ".. |py_versions| image::",
        "    https://img.shields.io/pypi/pyversions/monotable.svg",
        "    :target: https://pypi.python.org/pypi/monotable",
        "    :alt: Python versions supported",
        "",
        ".. |build_status| image::",
        "    https://travis-ci.org/tmarktaylor/monotable.svg?branch=master",
        "    :target: https://travis-ci.org/tmarktaylor/monotable",
        "    :alt: Build Status",
        "",
        "",
        ".. |coverage| image::",
        "    https://codecov.io/gh/tmarktaylor/monotable/"
        "coverage.svg?branch=master",
        "    :target: https://codecov.io/gh/tmarktaylor/"
        "monotable?branch=master",
        "    :alt: Code Coverage",
        "",
        "|apache| |py_versions| |build_status| |coverage|",
        "",
        ]
    return '\n'.join(badge_directives)


def replace_doctest_directives(text):
    """Replace some sphinx.doctest directives with reST compatible ones.

    Does not replace testsetup, testcleanup.
    """
    text = text.replace('.. testcode::', '.. code:: python')
    text = text.replace('.. testoutput::', '.. code::')
    return text


def replace_line_endings(text):
    """Replace line endings in string text with Python '\n'."""
    # This code fixes a problem where the local file
    # .tox\installonly\Lib\site-packages\monotable-0.1.0.dist-info\
    # DESCRIPTION.rst
    # was truncated to 4 lines with the last 3 whitespace.
    # Observed problem when invoking tox (2.5.0) from Python 2.7.13 on windows.
    # The file DESCRIPTION.rst has Unix-LF line endings.
    # The file README.rst has DOS\Windows line endings.
    # These line endings were still in the the string long_description.
    # Not sure why.
    lines = text.splitlines()
    return '\n'.join(lines)


def make_long_description():
    """Read and process file README.rst to create the long description.

    README.rst is used for both the PYPI long description and the
    Sphinx documentation.  This was done to achieve both:
        1. Sphinx doctest tests the examples in README.rst.
        2. Syntax coloring of the examples in README.rst.

    To preview the long-description locally requires
        pip install sphinx
    which installs sphinx including the script rst2html5.py
    Then run a shell command something like this:
    python readme_preview.py <path to>Scripts/rst2html5.py readme.html
    """
    here = path.abspath(path.dirname(__file__))
    with open(path.join(here, 'README.rst'), encoding='utf-8') as f:
        text = f.read()
        # prepend badge directives
        # This is done to keep the badge directives out of the Sphinx docs.
        text = '\n'.join([make_badge_text(), text])
        text = replace_doctest_directives(text)
        return replace_line_endings(text)


# Uncomment the import line above, the setup_requirements line below,
# and the two commented out args to setup() (setup_requires, tests_require)
# to add support for python setup.py test.
# per similar advice from https://pypi.org/project/pytest-runner/.

setup(
    name='monotable',
<<<<<<< HEAD
    version='2.1.1',
=======
    version='3.0.0',
>>>>>>> 43000ce9
    description=('ASCII table with per column format specs, '
                 'multi-line content, formatting directives, '
                 'column width control.'),
    long_description=make_long_description(),
    long_description_content_type='text/x-rst',
    url='https://github.com/tmarktaylor/monotable',
    author='Mark Taylor',
    author_email='mark66547ta2' '@' 'gmail' '.com',
    license='Apache 2.0',
    classifiers=[
        'Development Status :: 5 - Production/Stable',
        'License :: OSI Approved :: Apache Software License',
        'Operating System :: OS Independent',
        'Intended Audience :: Developers',
        'Programming Language :: Python :: 3',
        'Programming Language :: Python :: 3.5',
        'Programming Language :: Python :: 3.6',
        'Programming Language :: Python :: 3.7',
        'Programming Language :: Python :: Implementation :: CPython',
        'Programming Language :: Python :: Implementation :: PyPy',
        'Topic :: Software Development :: Libraries',
        'Topic :: Software Development :: Libraries :: Python Modules',
        'Topic :: Utilities',
    ],
<<<<<<< HEAD
    python_requires='>=2.7',
=======
    python_requires='>=3.5',
>>>>>>> 43000ce9
    packages=['monotable'],
    keywords='ascii table pretty',

    # setup_requires= Note to Contributors: Please do not add any install
    # time dependencies.  Please use extras_requires instead.

    # Advice from https://github.com/pypa/sampleproject/blob/master/setup.py
    # List additional groups of dependencies here (e.g. development
    # dependencies). You can install these using the following syntax,
    # for example:
    # $ pip install -e .[test,docs]

    # These dependencies mirror those in tox.ini.
    extras_require={'test': ['tox', 'pytest'],
                    'inspect': ['flake8', 'pep8-naming'],
                    'experimental_static_type_checking': ['typing', 'mypy'],
                    'cover': ['pytest-cov', 'codecov'],
                    'readme': ['readme_renderer'],
                    'docs': ['sphinx', 'sphinx_rtd_theme'],
                    },
)<|MERGE_RESOLUTION|>--- conflicted
+++ resolved
@@ -95,11 +95,7 @@
 
 setup(
     name='monotable',
-<<<<<<< HEAD
-    version='2.1.1',
-=======
     version='3.0.0',
->>>>>>> 43000ce9
     description=('ASCII table with per column format specs, '
                  'multi-line content, formatting directives, '
                  'column width control.'),
@@ -124,11 +120,7 @@
         'Topic :: Software Development :: Libraries :: Python Modules',
         'Topic :: Utilities',
     ],
-<<<<<<< HEAD
-    python_requires='>=2.7',
-=======
     python_requires='>=3.5',
->>>>>>> 43000ce9
     packages=['monotable'],
     keywords='ascii table pretty',
 
